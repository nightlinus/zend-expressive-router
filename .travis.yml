sudo: false

language: php

cache:
  directories:
    - $HOME/.composer/cache

env:
  global:
    - COMPOSER_ARGS="--no-interaction"
    - COVERAGE_DEPS="satooshi/php-coveralls"

matrix:
  include:
<<<<<<< HEAD
    - php: 5.6
      env:
        - DEPS=lowest
    - php: 5.6
      env:
        - DEPS=locked
        - LEGACY_DEPS="phpunit/phpunit"
    - php: 5.6
      env:
        - DEPS=latest
    - php: 7
      env:
        - DEPS=lowest
    - php: 7
      env:
        - DEPS=locked
        - LEGACY_DEPS="phpunit/phpunit"
    - php: 7
      env:
        - DEPS=latest
=======
>>>>>>> 62b11753
    - php: 7.1
      env:
        - DEPS=lowest
    - php: 7.1
      env:
        - DEPS=locked
        - CS_CHECK=true
        - TEST_COVERAGE=true
    - php: 7.1
      env:
        - DEPS=latest
    - php: 7.2
      env:
        - DEPS=lowest
    - php: 7.2
      env:
        - DEPS=locked
    - php: 7.2
      env:
        - DEPS=latest

before_install:
  - if [[ $TEST_COVERAGE != 'true' ]]; then phpenv config-rm xdebug.ini || return 0 ; fi

install:
<<<<<<< HEAD
  - travis_retry composer install $COMPOSER_ARGS --ignore-platform-reqs
  - if [[ $LEGACY_DEPS != '' ]]; then travis_retry composer update $COMPOSER_ARGS --with-dependencies $LEGACY_DEPS ; fi
=======
  - travis_retry composer install $COMPOSER_ARGS
>>>>>>> 62b11753
  - if [[ $DEPS == 'latest' ]]; then travis_retry composer update $COMPOSER_ARGS ; fi
  - if [[ $DEPS == 'lowest' ]]; then travis_retry composer update --prefer-lowest --prefer-stable $COMPOSER_ARGS ; fi
  - if [[ $TEST_COVERAGE == 'true' ]]; then travis_retry composer require --dev $COMPOSER_ARGS $COVERAGE_DEPS ; fi
  - stty cols 120 && composer show

script:
  - if [[ $TEST_COVERAGE == 'true' ]]; then composer test-coverage ; else composer test ; fi
  - if [[ $CS_CHECK == 'true' ]]; then composer cs-check ; fi
  - if [[ $CS_CHECK == 'true' ]]; then composer license-check ; fi

after_script:
  - if [[ $TEST_COVERAGE == 'true' ]]; then composer upload-coverage ; fi

notifications:
  email: false<|MERGE_RESOLUTION|>--- conflicted
+++ resolved
@@ -13,29 +13,6 @@
 
 matrix:
   include:
-<<<<<<< HEAD
-    - php: 5.6
-      env:
-        - DEPS=lowest
-    - php: 5.6
-      env:
-        - DEPS=locked
-        - LEGACY_DEPS="phpunit/phpunit"
-    - php: 5.6
-      env:
-        - DEPS=latest
-    - php: 7
-      env:
-        - DEPS=lowest
-    - php: 7
-      env:
-        - DEPS=locked
-        - LEGACY_DEPS="phpunit/phpunit"
-    - php: 7
-      env:
-        - DEPS=latest
-=======
->>>>>>> 62b11753
     - php: 7.1
       env:
         - DEPS=lowest
@@ -61,12 +38,7 @@
   - if [[ $TEST_COVERAGE != 'true' ]]; then phpenv config-rm xdebug.ini || return 0 ; fi
 
 install:
-<<<<<<< HEAD
-  - travis_retry composer install $COMPOSER_ARGS --ignore-platform-reqs
-  - if [[ $LEGACY_DEPS != '' ]]; then travis_retry composer update $COMPOSER_ARGS --with-dependencies $LEGACY_DEPS ; fi
-=======
   - travis_retry composer install $COMPOSER_ARGS
->>>>>>> 62b11753
   - if [[ $DEPS == 'latest' ]]; then travis_retry composer update $COMPOSER_ARGS ; fi
   - if [[ $DEPS == 'lowest' ]]; then travis_retry composer update --prefer-lowest --prefer-stable $COMPOSER_ARGS ; fi
   - if [[ $TEST_COVERAGE == 'true' ]]; then travis_retry composer require --dev $COMPOSER_ARGS $COVERAGE_DEPS ; fi
