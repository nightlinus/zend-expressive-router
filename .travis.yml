--- conflicted
+++ resolved
@@ -17,11 +17,7 @@
       env:
         - CS_CHECK=true
     - php: 7.1
-<<<<<<< HEAD
-    - php: hhvm 
-=======
     - php: hhvm
->>>>>>> b97b24f2
   allow_failures:
     - php: hhvm
 
