--- conflicted
+++ resolved
@@ -111,12 +111,6 @@
         $this->assertFalse($result->isMethodFailure());
     }
 
-<<<<<<< HEAD
-    public function testMatchedPathIsRetrievable()
-    {
-        $result = RouteResult::fromRouteMatch('/foo', $this->middleware, [], '/foo[/bar]');
-        $this->assertSame('/foo[/bar]', $result->getMatchedPath());
-=======
     public function testFromRouteShouldComposeRouteInResult()
     {
         $route = $this->prophesize(Route::class);
@@ -144,6 +138,5 @@
         $this->assertEquals('route', $result->getMatchedRouteName());
         $this->assertEquals(__METHOD__, $result->getMatchedMiddleware());
         $this->assertEquals(['HEAD', 'OPTIONS', 'GET'], $result->getAllowedMethods());
->>>>>>> f4881af7
     }
 }