# Changelog

All notable changes to this project will be documented in this file, in reverse chronological order by release.

<<<<<<< HEAD
## 1.3.2 - 2016-12-14

### Added

- Nothing.
=======
## 2.0.0 - TBD

### Added

- [#6](https://github.com/zendframework/zend-expressive-router/pull/6) modifies `RouterInterface::generateUri` to
  support an `$options` parameter, which may pass additional configuration options to the actual router.
- [#21](https://github.com/zendframework/zend-expressive-router/pull/21) makes the configured path definition
  accessible in the `RouteResult`.
>>>>>>> b97b24f2

### Deprecated

- Nothing.

### Removed

- Nothing.

### Fixed

- [#29](https://github.com/zendframework/zend-expressive-router/pull/29) removes
  the patch introduced with [#27](https://github.com/zendframework/zend-expressive-router/pull/27)
  and 1.3.1, as it causes `Zend\Expressive\Application` to raise exceptions
  regarding duplicate routes, and because some implementations, including
  FastRoute, also raise errors on duplication. It will be up to individual
  routers to determine how to handle implicit HEAD and OPTIONS support.

<<<<<<< HEAD
## 1.3.1 - 2016-12-13
=======
## 1.3.2 - 2016-12-14
>>>>>>> b97b24f2

### Added

- Nothing.

### Deprecated

- Nothing.

### Removed

- Nothing.

### Fixed

<<<<<<< HEAD
=======
- [#29](https://github.com/zendframework/zend-expressive-router/pull/29) removes
  the patch introduced with [#27](https://github.com/zendframework/zend-expressive-router/pull/27)
  and 1.3.1, as it causes `Zend\Expressive\Application` to raise exceptions
  regarding duplicate routes, and because some implementations, including
  FastRoute, also raise errors on duplication. It will be up to individual
  routers to determine how to handle implicit HEAD and OPTIONS support.

## 1.3.1 - 2016-12-13

### Added

- Nothing.

### Deprecated

- Nothing.

### Removed

- Nothing.

### Fixed

>>>>>>> b97b24f2
- [#27](https://github.com/zendframework/zend-expressive-router/pull/27) fixes
  the behavior of `Route` to _always_ register `HEAD` and `OPTIONS` as allowed
  methods; this was the original intent of [#24](https://github.com/zendframework/zend-expressive-router/pull/24).

## 1.3.0 - 2016-12-13

### Added

- [#23](https://github.com/zendframework/zend-expressive-router/pull/23) adds a
  new static method on the `RouteResult` class, `fromRoute(Route $route, array
  $params = [])`, for creating a new `RouteResult` instance. It also adds
  `getMatchedRoute()` for retrieving the `Route` instance provided to that
  method. Doing so allows retrieving the list of supported HTTP methods, path,
  and route options from the matched route.

- [#24](https://github.com/zendframework/zend-expressive-router/pull/24) adds
  two new methods to the `Route` class, `implicitHead()` and
  `implicitOptions()`. These can be used by routers or dispatchers to determine
  if a match based on `HEAD` or `OPTIONS` requests was due to the developer
  specifying the methods explicitly when creating the route (the `implicit*()`
  methods will return `false` if explicitly specified).

### Deprecated

- [#23](https://github.com/zendframework/zend-expressive-router/pull/23)
  deprecates `RouteResult::fromRouteMatch()` in favor of the new `fromRoute()`
  method.

### Removed

- Nothing.

### Fixed

- Nothing.

## 1.2.0 - 2016-01-18

### Added

- Nothing.

### Deprecated

- [#5](https://github.com/zendframework/zend-expressive-router/pull/5)
  deprecates both `RouteResultObserverInterface` and
  `RouteResultSubjectInterface`. The changes introduced in
  [zend-expressive #270](https://github.com/zendframework/zend-expressive/pull/270)
  make the system obsolete. The interfaces will be removed in 2.0.0.

### Removed

- Nothing.

### Fixed

- Nothing.

## 1.1.0 - 2015-12-06

### Added

- [#4](https://github.com/zendframework/zend-expressive-router/pull/4) adds
  `RouteResultSubjectInterface`, a complement to `RouteResultObserverInterface`,
  defining the following methods:
  - `attachRouteResultObserver(RouteResultObserverInterface $observer)`
  - `detachRouteResultObserver(RouteResultObserverInterface $observer)`
  - `notifyRouteResultObservers(RouteResult $result)`

### Deprecated

- Nothing.

### Removed

- [#4](https://github.com/zendframework/zend-expressive-router/pull/4) removes
  the deprecation notice from `RouteResultObserverInterface`.

### Fixed

- Nothing.

## 1.0.1 - 2015-12-03

### Added

- Nothing.

### Deprecated

- [#3](https://github.com/zendframework/zend-expressive-router/pull/3) deprecates `RouteResultObserverInterface`, which
  [has been moved to the `Zend\Expressive` namespace and package](https://github.com/zendframework/zend-expressive/pull/206).

### Removed

- Nothing.

### Fixed

- [#1](https://github.com/zendframework/zend-expressive-router/pull/1) fixes the
  coveralls support to trigger after scripts, so the status of the check does
  not make the tests fail. Additionally, ensured that coveralls can receive
  the coverage report!

## 1.0.0 - 2015-12-02

First stable release.

See the [Expressive CHANGELOG](https://github.com/zendframework/zend-expressive/blob/master/CHANGELOG.md]
for a history of changes prior to 1.0.<|MERGE_RESOLUTION|>--- conflicted
+++ resolved
@@ -2,13 +2,6 @@
 
 All notable changes to this project will be documented in this file, in reverse chronological order by release.
 
-<<<<<<< HEAD
-## 1.3.2 - 2016-12-14
-
-### Added
-
-- Nothing.
-=======
 ## 2.0.0 - TBD
 
 ### Added
@@ -17,7 +10,6 @@
   support an `$options` parameter, which may pass additional configuration options to the actual router.
 - [#21](https://github.com/zendframework/zend-expressive-router/pull/21) makes the configured path definition
   accessible in the `RouteResult`.
->>>>>>> b97b24f2
 
 ### Deprecated
 
@@ -29,18 +21,9 @@
 
 ### Fixed
 
-- [#29](https://github.com/zendframework/zend-expressive-router/pull/29) removes
-  the patch introduced with [#27](https://github.com/zendframework/zend-expressive-router/pull/27)
-  and 1.3.1, as it causes `Zend\Expressive\Application` to raise exceptions
-  regarding duplicate routes, and because some implementations, including
-  FastRoute, also raise errors on duplication. It will be up to individual
-  routers to determine how to handle implicit HEAD and OPTIONS support.
+- Nothing.
 
-<<<<<<< HEAD
-## 1.3.1 - 2016-12-13
-=======
 ## 1.3.2 - 2016-12-14
->>>>>>> b97b24f2
 
 ### Added
 
@@ -56,8 +39,6 @@
 
 ### Fixed
 
-<<<<<<< HEAD
-=======
 - [#29](https://github.com/zendframework/zend-expressive-router/pull/29) removes
   the patch introduced with [#27](https://github.com/zendframework/zend-expressive-router/pull/27)
   and 1.3.1, as it causes `Zend\Expressive\Application` to raise exceptions
@@ -81,7 +62,6 @@
 
 ### Fixed
 
->>>>>>> b97b24f2
 - [#27](https://github.com/zendframework/zend-expressive-router/pull/27) fixes
   the behavior of `Route` to _always_ register `HEAD` and `OPTIONS` as allowed
   methods; this was the original intent of [#24](https://github.com/zendframework/zend-expressive-router/pull/24).
