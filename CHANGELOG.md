# Changelog

All notable changes to this project will be documented in this file, in reverse chronological order by release.

<<<<<<< HEAD
## 3.0.0 - TBD
=======
## 2.4.0 - 2018-03-08
>>>>>>> 043359a1

### Added

- [#50](https://github.com/zendframework/zend-expressive-router/pull/50) adds
  `Zend\Expressive\Router\ConfigProvider`, and registers it with the package.
  The class defines and returns the initial dependencies for the package.

- [#50](https://github.com/zendframework/zend-expressive-router/pull/50) adds
  factory classes for all shipped middleware. In some cases
  (`ImplicitHeadMiddleware`, `ImplicitOptionsMiddleware`, and
  `MethodNotAllowedMiddleware`), these rely on additional services that you will
  need to configure within your application in order to work properly. See each
  factory for details.

- [#47](https://github.com/zendframework/zend-expressive-router/pull/47) and
  [#50](https://github.com/zendframework/zend-expressive-router/pull/50) add
  the middleware `Zend\Expressive\Router\Middleware\PathBasedRoutingMiddleware`,
  which extends the `RouteMiddleware` to add methods for defining and creating
  path+method based routes. It exposes the following methods:

  - `route(string $path, MiddlewareInterface $middleware, array $methods = null, string $name = null) : Route`
  - `get(string $path, MiddlewareInterface $middleware, string $name = null) : Route`
  - `post(string $path, MiddlewareInterface $middleware, string $name = null) : Route`
  - `put(string $path, MiddlewareInterface $middleware, string $name = null) : Route`
  - `patch(string $path, MiddlewareInterface $middleware, string $name = null) : Route`
  - `delete(string $path, MiddlewareInterface $middleware, string $name = null) : Route`
  - `any(string $path, MiddlewareInterface $middleware, string $name = null) : Route`

- [#48](https://github.com/zendframework/zend-expressive-router/pull/48) and
  [#50](https://github.com/zendframework/zend-expressive-router/pull/50) adds
  `Zend\Expressive\Router\Middleware\MethodNotAllowedMiddleware`. This middleware checks if
  the request composes a `RouteResult`, and, if so, if it is due to a method
  failure. If neither of those conditions is true, it delegates processing of
  the request to the handler. Otherwise, it uses a composed response prototype
  in order to create a "405 Method Not Allowed" response, with an `Allow` header
  containing the list of allowed request methods.

- [#49](https://github.com/zendframework/zend-expressive-router/pull/49) and
  [#50](https://github.com/zendframework/zend-expressive-router/pull/50) add
  the class `Zend\Expressive\Router\Middleware\ImplicitHeadMiddleware`. This
  middleware will answer a `HEAD` request for a given route. If no route was
  matched, or the route allows `HEAD` requests, it delegates to the handler. If
  the route does not allow a `GET` request, it returns an empty response, as
  composed in the middleware. Otherwise, it issues a `GET` request to the
  handler, indicating the method was forwarded for a `HEAD` request, and then
  returns the response with an empty body.

- [#49](https://github.com/zendframework/zend-expressive-router/pull/49) and
  [#50](https://github.com/zendframework/zend-expressive-router/pull/50) add
  the class `Zend\Expressive\Router\Middleware\ImplicitOptionsMiddleware`. This
  middleware handles `OPTIONS` requests when a route result is present and the
  route does not explicitly support `OPTIONS` (and otherwise delegates to the
  handler). In those conditions, it returns the response composed in the
  middleware, with an `Allow` header indicating the allowed methods.

- [#39](https://github.com/zendframework/zend-expressive-router/pull/39) and
  [#45](https://github.com/zendframework/zend-expressive-router/pull/45) add
  PSR-15 `psr/http-server-middleware` support.

- [#53](https://github.com/zendframework/zend-expressive-router/pull/53) and
  [#58](https://github.com/zendframework/zend-expressive-router/pull/58) add an
  abstract test case, `Zend\Expressive\Router\Test\ImplicitMethodsIntegrationTest`.
  Implementors of `RouterInterface` should extend this class in their own test
  suite to ensure that they create appropriate `RouteResult` instances for each
  of the following cases:
  
  - `HEAD` request called and matches one or more known routes, but the method
    is not defined for any of them.
  - `OPTIONS` request called and matches one or more known routes, but the method
    is not defined for any of them.
  - Request matches one or more known routes, but the method is not allowed.

  In particular, these tests ensure that implementations marshal the list of
  allowed HTTP methods correctly in the latter two cases.

### Changed

- [#41](https://github.com/zendframework/zend-expressive-router/pull/41) updates
  the `Route` class to provide typehints for all arguments and return values.
  Typehints were generally derived from the existing annotations, with the
  following items of particular note:
  - The constructor `$middleware` argument typehints on the PSR-15
    `MiddlewareInterface`.
  - The `getMiddleware()` method now explicitly returns a PSR-15
    `MiddlewareInterface` instance.
  - `getAllowedMethods()` now returns a nullable `array`.

- [#41](https://github.com/zendframework/zend-expressive-router/pull/41) and
  [#43](https://github.com/zendframework/zend-expressive-router/pull/43) update
  the `RouteResult` class to add typehints for all arguments and return values,
  where possible. Typehints were generally derived from the existing
  annotations, with the following items of particular note:
  - The `$methods` argument to `fromRouteFailure()` is now a nullable array
    (with `null` representing the fact that any method is allowed),
    **without a default value**. You must provide a value when creating a route
    failure.
  - `getAllowedMethods()` will now return `['*']` when any HTTP method is
    allowed; this will evaluate to a valid `Allows` header value, and is the
    recommended value when any HTTP method is allowed.

- [#41](https://github.com/zendframework/zend-expressive-router/pull/41) updates
  the `RouteInterface` to add typehints for all arguments and return values. In
  particular, thse are now:
  - `addRoute(Route $route) : void`
  - `match(Psr\Http\Message\ServerRequestInterface $request) : RouteResult`
  - `generateUri(string $name, array $substitutions = [], array $options = []) : string`

- [#47](https://github.com/zendframework/zend-expressive-router/pull/47)
  modifies the `RouteMiddleware::$router` property to make it `protected`
  visibility, allowing extensions to work with it.

- [#48](https://github.com/zendframework/zend-expressive-router/pull/48)
  modifies `Zend\Expressive\Router\Route` to implement the PSR-15
  `MiddlewareInterface`. The new `process()` method proxies to the composed
  middleware.

- [#48](https://github.com/zendframework/zend-expressive-router/pull/48)
  modifies `Zend\Expressive\Router\RouteResult` to implement the PSR-15
  `MiddlewareInterface`. The new `process()` method proxies to the composed
  `Route` instance in the case of a success, and otherwise delegates to the
  passed handler instance.

- [#48](https://github.com/zendframework/zend-expressive-router/pull/48)
  modifies `Zend\Expressive\Router\DispatchMiddleware` to process the
  `RouteResult` directly, instead of pulling middleware from it.

- [#50](https://github.com/zendframework/zend-expressive-router/pull/50) renames
  `Zend\Expressive\Router\RouteMiddleware` to
  `Zend\Expressive\Router\Middleware\RouteMiddleware`.

- [#50](https://github.com/zendframework/zend-expressive-router/pull/50) renames
  `Zend\Expressive\Router\DispatchMiddleware` to
  `Zend\Expressive\Router\Middleware\DispatchMiddleware`.

- [#58](https://github.com/zendframework/zend-expressive-router/pull/58) changes
  the constructor of `ImplicitHeadMiddleware` to accept a `RouterInterface`
  instead of a response factory. Internally, this allows it to re-match the
  current request using the `GET` method; the middleware never generates its own
  response any longer.

- [#58](https://github.com/zendframework/zend-expressive-router/pull/58) changes
  the logic of `Route::allowsMethod()`; it no longer returns `true` for `HEAD`
  or `OPTIONS` requests if they are not explicitly in the list of allowed
  methods.

- [#59](https://github.com/zendframework/zend-expressive-router/pull/59) changes
  the behavior of the `Route` constructor: it now raises an exception if the
  list of HTTP methods provided to it is empty. Routes MUST have one or more
  HTTP methods associated.

- [#60](https://github.com/zendframework/zend-expressive-router/pull/60) changes
  the behavior of the `RouteResult::getAllowedMethods()` to allow a nullable
  return value; this will return `null` if all methods are allowed.

### Deprecated

- Nothing.

### Removed

- [#39](https://github.com/zendframework/zend-expressive-router/pull/39) and
  [#41](https://github.com/zendframework/zend-expressive-router/pull/41) remove
  PHP 5.6 and PHP 7.0 support.

- [#48](https://github.com/zendframework/zend-expressive-router/pull/48)
  removes the method `Zend\Expressive\Router\RouteResult::getMatchedMiddleware()`;
  the method is no longer necessary, as the class now implements
  `MiddlewareInterface` and proxies to the underlying route.

- [#58](https://github.com/zendframework/zend-expressive-router/pull/58) removes
  the following methods from `Route`, as they are no longer used:

  - `implicitHead()`
  - `implicitOptions()`

### Fixed

- [#53](https://github.com/zendframework/zend-expressive-router/pull/53) fixes
  logic in the `ImplicitHeadMiddleware` and `ImplicitOptionsMiddleware` classes
  with regards to how they determine that an implicit `HEAD` or `OPTIONS`
  request (respectively) has occurred.

## 2.3.0 - 2018-02-01

### Added

- [#46](https://github.com/zendframework/zend-expressive-router/pull/46) adds
  two new middleware, imported from zend-expressive and re-worked for general
  purpose usage:

  - `Zend\Expressive\Router\RouteMiddleware` composes a router and a response
    prototype. When processed, if no match is found due to an un-matched HTTP
    method, it uses the response prototype to create a 405 response with an
    `Allow` header listing allowed methods; otherwise, it dispatches to the next
    middleware via the provided handler. If a match is made, the route result is
    stored as a request attribute using the `RouteResult` class name, and each
    matched parameter is also added as a request attribute before delegating
    request handling.

  - `Zend\Expressive\Router\DispatchMiddleware` checks for a `RouteResult`
    attribute in the request. If none is found, it delegates handling of the
    request to the handler. If one is found, it pulls the matched middleware and
    processes it. If the middleware is not http-interop middleware, it raises an
    exception.

### Changed

- Nothing.

### Deprecated

- Nothing.

### Removed

- Nothing.

### Fixed

- Nothing.

## 2.2.0 - 2017-10-09

### Added

- [#36](https://github.com/zendframework/zend-expressive-router/pull/36) adds
  support for http-interop/http-middleware 0.5.0 via a polyfill provided by the
  package webimpress/http-middleware-compatibility. Essentially, this means you
  can drop this package into an application targeting either the 0.4.1 or 0.5.0
  versions of http-middleware, and it will "just work".

### Deprecated

- Nothing.

### Removed

- Nothing.

### Fixed

- Nothing.

## 2.1.0 - 2017-01-24

### Added

- [#32](https://github.com/zendframework/zend-expressive-router/pull/32) adds
  support for [http-interop/http-middleware](https://github.com/http-interop/http-middleware)
  server middleware in `Route` instances.

### Deprecated

- Nothing.

### Removed

- Nothing.

### Fixed

- Nothing.

## 2.0.0 - 2017-01-06

### Added

- [#6](https://github.com/zendframework/zend-expressive-router/pull/6) modifies `RouterInterface::generateUri` to
  support an `$options` parameter, which may pass additional configuration options to the actual router.
- [#21](https://github.com/zendframework/zend-expressive-router/pull/21) makes the configured path definition
  accessible in the `RouteResult`.

### Deprecated

- Nothing.

### Removed

- Removed `RouteResultObserverInterface` and `RouteResultSubjectInterface`, as they were deprecated in 1.2.0.

### Fixed

- Nothing.

## 1.3.2 - 2016-12-14

### Added

- Nothing.

### Deprecated

- Nothing.

### Removed

- Nothing.

### Fixed

- [#29](https://github.com/zendframework/zend-expressive-router/pull/29) removes
  the patch introduced with [#27](https://github.com/zendframework/zend-expressive-router/pull/27)
  and 1.3.1, as it causes `Zend\Expressive\Application` to raise exceptions
  regarding duplicate routes, and because some implementations, including
  FastRoute, also raise errors on duplication. It will be up to individual
  routers to determine how to handle implicit HEAD and OPTIONS support.

## 1.3.1 - 2016-12-13

### Added

- Nothing.

### Deprecated

- Nothing.

### Removed

- Nothing.

### Fixed

- [#27](https://github.com/zendframework/zend-expressive-router/pull/27) fixes
  the behavior of `Route` to _always_ register `HEAD` and `OPTIONS` as allowed
  methods; this was the original intent of [#24](https://github.com/zendframework/zend-expressive-router/pull/24).

## 1.3.0 - 2016-12-13

### Added

- [#23](https://github.com/zendframework/zend-expressive-router/pull/23) adds a
  new static method on the `RouteResult` class, `fromRoute(Route $route, array
  $params = [])`, for creating a new `RouteResult` instance. It also adds
  `getMatchedRoute()` for retrieving the `Route` instance provided to that
  method. Doing so allows retrieving the list of supported HTTP methods, path,
  and route options from the matched route.

- [#24](https://github.com/zendframework/zend-expressive-router/pull/24) adds
  two new methods to the `Route` class, `implicitHead()` and
  `implicitOptions()`. These can be used by routers or dispatchers to determine
  if a match based on `HEAD` or `OPTIONS` requests was due to the developer
  specifying the methods explicitly when creating the route (the `implicit*()`
  methods will return `false` if explicitly specified).

### Deprecated

- [#23](https://github.com/zendframework/zend-expressive-router/pull/23)
  deprecates `RouteResult::fromRouteMatch()` in favor of the new `fromRoute()`
  method.

### Removed

- Nothing.

### Fixed

- Nothing.

## 1.2.0 - 2016-01-18

### Added

- Nothing.

### Deprecated

- [#5](https://github.com/zendframework/zend-expressive-router/pull/5)
  deprecates both `RouteResultObserverInterface` and
  `RouteResultSubjectInterface`. The changes introduced in
  [zend-expressive #270](https://github.com/zendframework/zend-expressive/pull/270)
  make the system obsolete. The interfaces will be removed in 2.0.0.

### Removed

- Nothing.

### Fixed

- Nothing.

## 1.1.0 - 2015-12-06

### Added

- [#4](https://github.com/zendframework/zend-expressive-router/pull/4) adds
  `RouteResultSubjectInterface`, a complement to `RouteResultObserverInterface`,
  defining the following methods:
  - `attachRouteResultObserver(RouteResultObserverInterface $observer)`
  - `detachRouteResultObserver(RouteResultObserverInterface $observer)`
  - `notifyRouteResultObservers(RouteResult $result)`

### Deprecated

- Nothing.

### Removed

- [#4](https://github.com/zendframework/zend-expressive-router/pull/4) removes
  the deprecation notice from `RouteResultObserverInterface`.

### Fixed

- Nothing.

## 1.0.1 - 2015-12-03

### Added

- Nothing.

### Deprecated

- [#3](https://github.com/zendframework/zend-expressive-router/pull/3) deprecates `RouteResultObserverInterface`, which
  [has been moved to the `Zend\Expressive` namespace and package](https://github.com/zendframework/zend-expressive/pull/206).

### Removed

- Nothing.

### Fixed

- [#1](https://github.com/zendframework/zend-expressive-router/pull/1) fixes the
  coveralls support to trigger after scripts, so the status of the check does
  not make the tests fail. Additionally, ensured that coveralls can receive
  the coverage report!

## 1.0.0 - 2015-12-02

First stable release.

See the [Expressive CHANGELOG](https://github.com/zendframework/zend-expressive/blob/master/CHANGELOG.md]
for a history of changes prior to 1.0.<|MERGE_RESOLUTION|>--- conflicted
+++ resolved
@@ -2,11 +2,7 @@
 
 All notable changes to this project will be documented in this file, in reverse chronological order by release.
 
-<<<<<<< HEAD
 ## 3.0.0 - TBD
-=======
-## 2.4.0 - 2018-03-08
->>>>>>> 043359a1
 
 ### Added
 
@@ -189,6 +185,76 @@
   with regards to how they determine that an implicit `HEAD` or `OPTIONS`
   request (respectively) has occurred.
 
+## 2.4.0 - 2018-03-08
+
+### Added
+
+- [#54](https://github.com/zendframework/zend-expressive-router/pull/54) adds
+  the middleware `Zend\Expressive\Router\Middleware\DispatchMiddleware` and
+  `Zend\Expressive\Router\Middleware\RouteMiddleware`. These are the same as the
+  versions shipped in 2.3.0, but under a new namespace.
+
+- [#55](https://github.com/zendframework/zend-expressive-router/pull/55) adds
+  `Zend\Expressive\Router\Middleware\ImplicitHeadMiddleware`. It is imported
+  from zend-expressive, and implements the same functionality.
+
+- [#55](https://github.com/zendframework/zend-expressive-router/pull/55) adds
+  `Zend\Expressive\Router\Middleware\ImplicitOptionsMiddleware`. It is imported
+  from zend-expressive, and implements the same functionality.
+
+- [#57](https://github.com/zendframework/zend-expressive-router/pull/57) adds
+  the following factories for use with PSR-11 containers:
+
+  - Zend\Expressive\Router\Middleware\DispatchMiddlewareFactory`
+  - Zend\Expressive\Router\Middleware\ImplicitHeadMiddlewareFactory`
+  - Zend\Expressive\Router\Middleware\ImplicitOptionsMiddlewareFactory`
+  - Zend\Expressive\Router\Middleware\RouteMiddlewareFactory`
+
+- [#57](https://github.com/zendframework/zend-expressive-router/pull/57) adds
+  `Zend\Expressive\Router\ConfigProvider`, mapping the above factories to their
+  respective middleware, and exposing it to zend-component-installer via the
+  package definition.
+
+### Changed
+
+- Nothing.
+
+### Deprecated
+
+- [#56](https://github.com/zendframework/zend-expressive-router/pull/56)
+  deprecates the method `Zend\Expressive\RouteResult::getMatchedMiddleware()`,
+  as it will be removed in version 3. If you need access to the middleware,
+  use `getMatchedRoute()->getMiddleware()`. (In version 3, the `RouteResult`
+  _is_ middleware, and will proxy to it.)
+
+- [#56](https://github.com/zendframework/zend-expressive-router/pull/56)
+  deprecates passing non-MiddlewareInterface instances to the constructor of
+  `Zend\Expressive\Route`. The class now triggers a deprecation notice when this
+  occurs, indicating the changes the developer needs to make.
+
+- [#54](https://github.com/zendframework/zend-expressive-router/pull/54)
+  deprecates the middleware `Zend\Expressive\Router\DispatchMiddleware` and
+  `Zend\Expressive\Router\RouteMiddleware`. The final versions in the v3 release
+  will be under the `Zend\Expressive\Router\Middleware` namespace; please use
+  those instead.
+
+- [#55](https://github.com/zendframework/zend-expressive-router/pull/55)
+  deprecates two methods in `Zend\Expressive\Router\Route`:
+
+  - `implicitHead()`
+  - `implicitOptions()`
+
+  Starting in 3.0.0, implementations will need to return route result failures
+  that include all allowed methods when matching `HEAD` or `OPTIONS` implicitly.
+
+### Removed
+
+- Nothing.
+
+### Fixed
+
+- Nothing.
+
 ## 2.3.0 - 2018-02-01
 
 ### Added
