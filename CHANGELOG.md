# Changelog

All notable changes to this project will be documented in this file, in reverse chronological order by release.

<<<<<<< HEAD
## 2.0.0 - TBD

### Added

- [#6](https://github.com/zendframework/zend-expressive-router/pull/6) modifies `RouterInterface::generateUri` to
  support an `$options` parameter, which may pass additional configuration options to the actual router.

### Deprecated

- Nothing.

### Removed

- Nothing.

### Fixed

- Nothing.

## 1.3.2 - TBD
=======
## 1.3.2 - 2016-12-14
>>>>>>> b6f5e63d

### Added

- Nothing.

### Deprecated

- Nothing.

### Removed

- Nothing.

### Fixed

- [#29](https://github.com/zendframework/zend-expressive-router/pull/29) removes
  the patch introduced with [#27](https://github.com/zendframework/zend-expressive-router/pull/27)
  and 1.3.1, as it causes `Zend\Expressive\Application` to raise exceptions
  regarding duplicate routes, and because some implementations, including
  FastRoute, also raise errors on duplication. It will be up to individual
  routers to determine how to handle implicit HEAD and OPTIONS support.

## 1.3.1 - 2016-12-13

### Added

- Nothing.

### Deprecated

- Nothing.

### Removed

- Nothing.

### Fixed

- [#27](https://github.com/zendframework/zend-expressive-router/pull/27) fixes
  the behavior of `Route` to _always_ register `HEAD` and `OPTIONS` as allowed
  methods; this was the original intent of [#24](https://github.com/zendframework/zend-expressive-router/pull/24).

## 1.3.0 - 2016-12-13

### Added

- [#23](https://github.com/zendframework/zend-expressive-router/pull/23) adds a
  new static method on the `RouteResult` class, `fromRoute(Route $route, array
  $params = [])`, for creating a new `RouteResult` instance. It also adds
  `getMatchedRoute()` for retrieving the `Route` instance provided to that
  method. Doing so allows retrieving the list of supported HTTP methods, path,
  and route options from the matched route.

- [#24](https://github.com/zendframework/zend-expressive-router/pull/24) adds
  two new methods to the `Route` class, `implicitHead()` and
  `implicitOptions()`. These can be used by routers or dispatchers to determine
  if a match based on `HEAD` or `OPTIONS` requests was due to the developer
  specifying the methods explicitly when creating the route (the `implicit*()`
  methods will return `false` if explicitly specified).

### Deprecated

- [#23](https://github.com/zendframework/zend-expressive-router/pull/23)
  deprecates `RouteResult::fromRouteMatch()` in favor of the new `fromRoute()`
  method.

### Removed

- Nothing.

### Fixed

- Nothing.

## 1.2.0 - 2016-01-18

### Added

- Nothing.

### Deprecated

- [#5](https://github.com/zendframework/zend-expressive-router/pull/5)
  deprecates both `RouteResultObserverInterface` and
  `RouteResultSubjectInterface`. The changes introduced in
  [zend-expressive #270](https://github.com/zendframework/zend-expressive/pull/270)
  make the system obsolete. The interfaces will be removed in 2.0.0.

### Removed

- Nothing.

### Fixed

- Nothing.

## 1.1.0 - 2015-12-06

### Added

- [#4](https://github.com/zendframework/zend-expressive-router/pull/4) adds
  `RouteResultSubjectInterface`, a complement to `RouteResultObserverInterface`,
  defining the following methods:
  - `attachRouteResultObserver(RouteResultObserverInterface $observer)`
  - `detachRouteResultObserver(RouteResultObserverInterface $observer)`
  - `notifyRouteResultObservers(RouteResult $result)`

### Deprecated

- Nothing.

### Removed

- [#4](https://github.com/zendframework/zend-expressive-router/pull/4) removes
  the deprecation notice from `RouteResultObserverInterface`.

### Fixed

- Nothing.

## 1.0.1 - 2015-12-03

### Added

- Nothing.

### Deprecated

- [#3](https://github.com/zendframework/zend-expressive-router/pull/3) deprecates `RouteResultObserverInterface`, which
  [has been moved to the `Zend\Expressive` namespace and package](https://github.com/zendframework/zend-expressive/pull/206).

### Removed

- Nothing.

### Fixed

- [#1](https://github.com/zendframework/zend-expressive-router/pull/1) fixes the
  coveralls support to trigger after scripts, so the status of the check does
  not make the tests fail. Additionally, ensured that coveralls can receive
  the coverage report!

## 1.0.0 - 2015-12-02

First stable release.

See the [Expressive CHANGELOG](https://github.com/zendframework/zend-expressive/blob/master/CHANGELOG.md]
for a history of changes prior to 1.0.<|MERGE_RESOLUTION|>--- conflicted
+++ resolved
@@ -2,7 +2,6 @@
 
 All notable changes to this project will be documented in this file, in reverse chronological order by release.
 
-<<<<<<< HEAD
 ## 2.0.0 - TBD
 
 ### Added
@@ -22,10 +21,7 @@
 
 - Nothing.
 
-## 1.3.2 - TBD
-=======
 ## 1.3.2 - 2016-12-14
->>>>>>> b6f5e63d
 
 ### Added
 
