--- conflicted
+++ resolved
@@ -2,8 +2,6 @@
 
 All notable changes to this project will be documented in this file, in reverse chronological order by release.
 
-<<<<<<< HEAD
-=======
 ## 2.1.0 - TBD
 
 ### Added
@@ -11,25 +9,6 @@
 - [#32](https://github.com/zendframework/zend-expressive-router/pull/32) adds
   support for [http-interop/http-middleware](https://github.com/http-interop/http-middleware)
   server middleware in `Route` instances.
-
-### Deprecated
-
-- Nothing.
-
-### Removed
-
-- Nothing.
-
-### Fixed
-
-- Nothing.
-
->>>>>>> 8fc77840
-## 2.0.1 - TBD
-
-### Added
-
-- Nothing.
 
 ### Deprecated
 
