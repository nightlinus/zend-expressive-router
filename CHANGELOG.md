--- conflicted
+++ resolved
@@ -2,21 +2,12 @@
 
 All notable changes to this project will be documented in this file, in reverse chronological order by release.
 
-<<<<<<< HEAD
-## 2.0.0 - TBD
-=======
 ## 2.0.0 - 2016-12-??
->>>>>>> 1c7411f6
 
 ### Added
 
 - [#6](https://github.com/zendframework/zend-expressive-router/pull/6) modifies `RouterInterface::generateUri` to
   support an `$options` parameter, which may pass additional configuration options to the actual router.
-<<<<<<< HEAD
-=======
-- [#21](https://github.com/zendframework/zend-expressive-router/pull/21) makes the configured path definition
-  accessible in the `RouteResult`.
->>>>>>> 1c7411f6
 
 ### Deprecated
 
@@ -24,11 +15,7 @@
 
 ### Removed
 
-<<<<<<< HEAD
-- Nothing.
-=======
 - Removed `RouteResultObserverInterface` and `RouteResultSubjectInterface`, as they were deprecated in 1.2.0.
->>>>>>> 1c7411f6
 
 ### Fixed
 
