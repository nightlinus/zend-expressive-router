--- conflicted
+++ resolved
@@ -2,11 +2,29 @@
 
 All notable changes to this project will be documented in this file, in reverse chronological order by release.
 
-<<<<<<< HEAD
 ## 3.1.0 - TBD
-=======
+
+### Added
+
+- Nothing.
+
+### Changed
+
+- Nothing.
+
+### Deprecated
+
+- Nothing.
+
+### Removed
+
+- Nothing.
+
+### Fixed
+
+- Nothing.
+
 ## 3.0.4 - TBD
->>>>>>> 1fbc3a27
 
 ### Added
 
