# Changelog

All notable changes to this project will be documented in this file, in reverse chronological order by release.

<<<<<<< HEAD
## 3.0.0 - TBD

### Added

- [#50](https://github.com/zendframework/zend-expressive-router/pull/50) adds
  `Zend\Expressive\Router\ConfigProvider`, and registers it with the package.
  The class defines and returns the initial dependencies for the package.

- [#50](https://github.com/zendframework/zend-expressive-router/pull/50) adds
  factory classes for all shipped middleware. In some cases
  (`ImplicitHeadMiddleware`, `ImplicitOptionsMiddleware`, and
  `MethodNotAllowedMiddleware`), these rely on additional services that you will
  need to configure within your application in order to work properly. See each
  factory for details.

- [#47](https://github.com/zendframework/zend-expressive-router/pull/47) and
  [#50](https://github.com/zendframework/zend-expressive-router/pull/50) add
  the middleware `Zend\Expressive\Router\Middleware\PathBasedRoutingMiddleware`,
  which extends the `RouteMiddleware` to add methods for defining and creating
  path+method based routes. It exposes the following methods:

  - `route(string $path, MiddlewareInterface $middleware, array $methods = null, string $name = null) : Route`
  - `get(string $path, MiddlewareInterface $middleware, string $name = null) : Route`
  - `post(string $path, MiddlewareInterface $middleware, string $name = null) : Route`
  - `put(string $path, MiddlewareInterface $middleware, string $name = null) : Route`
  - `patch(string $path, MiddlewareInterface $middleware, string $name = null) : Route`
  - `delete(string $path, MiddlewareInterface $middleware, string $name = null) : Route`
  - `any(string $path, MiddlewareInterface $middleware, string $name = null) : Route`

- [#48](https://github.com/zendframework/zend-expressive-router/pull/48) and
  [#50](https://github.com/zendframework/zend-expressive-router/pull/50) adds
  `Zend\Expressive\Router\Middleware\MethodNotAllowedMiddleware`. This middleware checks if
  the request composes a `RouteResult`, and, if so, if it is due to a method
  failure. If neither of those conditions is true, it delegates processing of
  the request to the handler. Otherwise, it uses a composed response prototype
  in order to create a "405 Method Not Allowed" response, with an `Allow` header
  containing the list of allowed request methods.

- [#49](https://github.com/zendframework/zend-expressive-router/pull/49) and
  [#50](https://github.com/zendframework/zend-expressive-router/pull/50) add
  the class `Zend\Expressive\Router\Middleware\ImplicitHeadMiddleware`. This
  middleware will answer a `HEAD` request for a given route. If no route was
  matched, or the route allows `HEAD` requests, it delegates to the handler. If
  the route does not allow a `GET` request, it returns an empty response, as
  composed in the middleware. Otherwise, it issues a `GET` request to the
  handler, indicating the method was forwarded for a `HEAD` request, and then
  returns the response with an empty body.

- [#49](https://github.com/zendframework/zend-expressive-router/pull/49) and
  [#50](https://github.com/zendframework/zend-expressive-router/pull/50) add
  the class `Zend\Expressive\Router\Middleware\ImplicitOptionsMiddleware`. This
  middleware handles `OPTIONS` requests when a route result is present and the
  route does not explicitly support `OPTIONS` (and otherwise delegates to the
  handler). In those conditions, it returns the response composed in the
  middleware, with an `Allow` header indicating the allowed methods.

- [#39](https://github.com/zendframework/zend-expressive-router/pull/39) and
  [#45](https://github.com/zendframework/zend-expressive-router/pull/45) add
  PSR-15 `psr/http-server-middleware` support.

- [#53](https://github.com/zendframework/zend-expressive-router/pull/53) and
  [#58](https://github.com/zendframework/zend-expressive-router/pull/58) add an
  abstract test case, `Zend\Expressive\Router\Test\ImplicitMethodsIntegrationTest`.
  Implementors of `RouterInterface` should extend this class in their own test
  suite to ensure that they create appropriate `RouteResult` instances for each
  of the following cases:
  
  - `HEAD` request called and matches one or more known routes, but the method
    is not defined for any of them.
  - `OPTIONS` request called and matches one or more known routes, but the method
    is not defined for any of them.
  - Request matches one or more known routes, but the method is not allowed.

  In particular, these tests ensure that implementations marshal the list of
  allowed HTTP methods correctly in the latter two cases.

### Changed

- [#41](https://github.com/zendframework/zend-expressive-router/pull/41) updates
  the `Route` class to provide typehints for all arguments and return values.
  Typehints were generally derived from the existing annotations, with the
  following items of particular note:
  - The constructor `$middleware` argument typehints on the PSR-15
    `MiddlewareInterface`.
  - The `getMiddleware()` method now explicitly returns a PSR-15
    `MiddlewareInterface` instance.
  - `getAllowedMethods()` now returns a nullable `array`.

- [#41](https://github.com/zendframework/zend-expressive-router/pull/41) and
  [#43](https://github.com/zendframework/zend-expressive-router/pull/43) update
  the `RouteResult` class to add typehints for all arguments and return values,
  where possible. Typehints were generally derived from the existing
  annotations, with the following items of particular note:
  - The `$methods` argument to `fromRouteFailure()` is now a nullable array
    (with `null` representing the fact that any method is allowed),
    **without a default value**. You must provide a value when creating a route
    failure.
  - `getAllowedMethods()` will now return `['*']` when any HTTP method is
    allowed; this will evaluate to a valid `Allows` header value, and is the
    recommended value when any HTTP method is allowed.

- [#41](https://github.com/zendframework/zend-expressive-router/pull/41) updates
  the `RouteInterface` to add typehints for all arguments and return values. In
  particular, thse are now:
  - `addRoute(Route $route) : void`
  - `match(Psr\Http\Message\ServerRequestInterface $request) : RouteResult`
  - `generateUri(string $name, array $substitutions = [], array $options = []) : string`

- [#47](https://github.com/zendframework/zend-expressive-router/pull/47)
  modifies the `RouteMiddleware::$router` property to make it `protected`
  visibility, allowing extensions to work with it.

- [#48](https://github.com/zendframework/zend-expressive-router/pull/48)
  modifies `Zend\Expressive\Router\Route` to implement the PSR-15
  `MiddlewareInterface`. The new `process()` method proxies to the composed
  middleware.

- [#48](https://github.com/zendframework/zend-expressive-router/pull/48)
  modifies `Zend\Expressive\Router\RouteResult` to implement the PSR-15
  `MiddlewareInterface`. The new `process()` method proxies to the composed
  `Route` instance in the case of a success, and otherwise delegates to the
  passed handler instance.

- [#48](https://github.com/zendframework/zend-expressive-router/pull/48)
  modifies `Zend\Expressive\Router\DispatchMiddleware` to process the
  `RouteResult` directly, instead of pulling middleware from it.

- [#50](https://github.com/zendframework/zend-expressive-router/pull/50) renames
  `Zend\Expressive\Router\RouteMiddleware` to
  `Zend\Expressive\Router\Middleware\RouteMiddleware`.

- [#50](https://github.com/zendframework/zend-expressive-router/pull/50) renames
  `Zend\Expressive\Router\DispatchMiddleware` to
  `Zend\Expressive\Router\Middleware\DispatchMiddleware`.

- [#58](https://github.com/zendframework/zend-expressive-router/pull/58) changes
  the constructor of `ImplicitHeadMiddleware` to accept a `RouterInterface`
  instead of a response factory. Internally, this allows it to re-match the
  current request using the `GET` method; the middleware never generates its own
  response any longer.

- [#58](https://github.com/zendframework/zend-expressive-router/pull/58) changes
  the logic of `Route::allowsMethod()`; it no longer returns `true` for `HEAD`
  or `OPTIONS` requests if they are not explicitly in the list of allowed
  methods.

- [#59](https://github.com/zendframework/zend-expressive-router/pull/59) changes
  the behavior of the `Route` constructor: it now raises an exception if the
  list of HTTP methods provided to it is empty. Routes MUST have one or more
  HTTP methods associated.

- [#60](https://github.com/zendframework/zend-expressive-router/pull/60) changes
  the behavior of the `RouteResult::getAllowedMethods()` to allow a nullable
  return value; this will return `null` if all methods are allowed.
=======
## 2.4.1 - 2018-03-08

### Added

- Nothing.

### Changed

- [#63](https://github.com/zendframework/zend-expressive-router/pull/63)
  improves the deprecation notice raised by the `Zend\Expressive\Router\Route`
  constructor when non-middleware interface implementations are passed for the
  `$middleware` argument. The message not contains the path, HTTP methods, and
  middleware type that were used to create the `Route` instance.
>>>>>>> 88e94fb0

### Deprecated

- Nothing.

### Removed

<<<<<<< HEAD
- [#39](https://github.com/zendframework/zend-expressive-router/pull/39) and
  [#41](https://github.com/zendframework/zend-expressive-router/pull/41) remove
  PHP 5.6 and PHP 7.0 support.

- [#48](https://github.com/zendframework/zend-expressive-router/pull/48)
  removes the method `Zend\Expressive\Router\RouteResult::getMatchedMiddleware()`;
  the method is no longer necessary, as the class now implements
  `MiddlewareInterface` and proxies to the underlying route.

- [#58](https://github.com/zendframework/zend-expressive-router/pull/58) removes
  the following methods from `Route`, as they are no longer used:

  - `implicitHead()`
  - `implicitOptions()`

### Fixed

- [#53](https://github.com/zendframework/zend-expressive-router/pull/53) fixes
  logic in the `ImplicitHeadMiddleware` and `ImplicitOptionsMiddleware` classes
  with regards to how they determine that an implicit `HEAD` or `OPTIONS`
  request (respectively) has occurred.
=======
- Nothing.

### Fixed

- Nothing.
>>>>>>> 88e94fb0

## 2.4.0 - 2018-03-08

### Added

- [#54](https://github.com/zendframework/zend-expressive-router/pull/54) adds
  the middleware `Zend\Expressive\Router\Middleware\DispatchMiddleware` and
  `Zend\Expressive\Router\Middleware\RouteMiddleware`. These are the same as the
  versions shipped in 2.3.0, but under a new namespace.

- [#55](https://github.com/zendframework/zend-expressive-router/pull/55) adds
  `Zend\Expressive\Router\Middleware\ImplicitHeadMiddleware`. It is imported
  from zend-expressive, and implements the same functionality.

- [#55](https://github.com/zendframework/zend-expressive-router/pull/55) adds
  `Zend\Expressive\Router\Middleware\ImplicitOptionsMiddleware`. It is imported
  from zend-expressive, and implements the same functionality.

- [#57](https://github.com/zendframework/zend-expressive-router/pull/57) adds
  the following factories for use with PSR-11 containers:

  - Zend\Expressive\Router\Middleware\DispatchMiddlewareFactory`
  - Zend\Expressive\Router\Middleware\ImplicitHeadMiddlewareFactory`
  - Zend\Expressive\Router\Middleware\ImplicitOptionsMiddlewareFactory`
  - Zend\Expressive\Router\Middleware\RouteMiddlewareFactory`

- [#57](https://github.com/zendframework/zend-expressive-router/pull/57) adds
  `Zend\Expressive\Router\ConfigProvider`, mapping the above factories to their
  respective middleware, and exposing it to zend-component-installer via the
  package definition.

### Changed

- Nothing.

### Deprecated

- [#56](https://github.com/zendframework/zend-expressive-router/pull/56)
  deprecates the method `Zend\Expressive\RouteResult::getMatchedMiddleware()`,
  as it will be removed in version 3. If you need access to the middleware,
  use `getMatchedRoute()->getMiddleware()`. (In version 3, the `RouteResult`
  _is_ middleware, and will proxy to it.)

- [#56](https://github.com/zendframework/zend-expressive-router/pull/56)
  deprecates passing non-MiddlewareInterface instances to the constructor of
  `Zend\Expressive\Route`. The class now triggers a deprecation notice when this
  occurs, indicating the changes the developer needs to make.

- [#54](https://github.com/zendframework/zend-expressive-router/pull/54)
  deprecates the middleware `Zend\Expressive\Router\DispatchMiddleware` and
  `Zend\Expressive\Router\RouteMiddleware`. The final versions in the v3 release
  will be under the `Zend\Expressive\Router\Middleware` namespace; please use
  those instead.

- [#55](https://github.com/zendframework/zend-expressive-router/pull/55)
  deprecates two methods in `Zend\Expressive\Router\Route`:

  - `implicitHead()`
  - `implicitOptions()`

  Starting in 3.0.0, implementations will need to return route result failures
  that include all allowed methods when matching `HEAD` or `OPTIONS` implicitly.

### Removed

- Nothing.

### Fixed

- Nothing.

## 2.3.0 - 2018-02-01

### Added

- [#46](https://github.com/zendframework/zend-expressive-router/pull/46) adds
  two new middleware, imported from zend-expressive and re-worked for general
  purpose usage:

  - `Zend\Expressive\Router\RouteMiddleware` composes a router and a response
    prototype. When processed, if no match is found due to an un-matched HTTP
    method, it uses the response prototype to create a 405 response with an
    `Allow` header listing allowed methods; otherwise, it dispatches to the next
    middleware via the provided handler. If a match is made, the route result is
    stored as a request attribute using the `RouteResult` class name, and each
    matched parameter is also added as a request attribute before delegating
    request handling.

  - `Zend\Expressive\Router\DispatchMiddleware` checks for a `RouteResult`
    attribute in the request. If none is found, it delegates handling of the
    request to the handler. If one is found, it pulls the matched middleware and
    processes it. If the middleware is not http-interop middleware, it raises an
    exception.

### Changed

- Nothing.

### Deprecated

- Nothing.

### Removed

- Nothing.

### Fixed

- Nothing.

## 2.2.0 - 2017-10-09

### Added

- [#36](https://github.com/zendframework/zend-expressive-router/pull/36) adds
  support for http-interop/http-middleware 0.5.0 via a polyfill provided by the
  package webimpress/http-middleware-compatibility. Essentially, this means you
  can drop this package into an application targeting either the 0.4.1 or 0.5.0
  versions of http-middleware, and it will "just work".

### Deprecated

- Nothing.

### Removed

- Nothing.

### Fixed

- Nothing.

## 2.1.0 - 2017-01-24

### Added

- [#32](https://github.com/zendframework/zend-expressive-router/pull/32) adds
  support for [http-interop/http-middleware](https://github.com/http-interop/http-middleware)
  server middleware in `Route` instances.

### Deprecated

- Nothing.

### Removed

- Nothing.

### Fixed

- Nothing.

## 2.0.0 - 2017-01-06

### Added

- [#6](https://github.com/zendframework/zend-expressive-router/pull/6) modifies `RouterInterface::generateUri` to
  support an `$options` parameter, which may pass additional configuration options to the actual router.
- [#21](https://github.com/zendframework/zend-expressive-router/pull/21) makes the configured path definition
  accessible in the `RouteResult`.

### Deprecated

- Nothing.

### Removed

- Removed `RouteResultObserverInterface` and `RouteResultSubjectInterface`, as they were deprecated in 1.2.0.

### Fixed

- Nothing.

## 1.3.2 - 2016-12-14

### Added

- Nothing.

### Deprecated

- Nothing.

### Removed

- Nothing.

### Fixed

- [#29](https://github.com/zendframework/zend-expressive-router/pull/29) removes
  the patch introduced with [#27](https://github.com/zendframework/zend-expressive-router/pull/27)
  and 1.3.1, as it causes `Zend\Expressive\Application` to raise exceptions
  regarding duplicate routes, and because some implementations, including
  FastRoute, also raise errors on duplication. It will be up to individual
  routers to determine how to handle implicit HEAD and OPTIONS support.

## 1.3.1 - 2016-12-13

### Added

- Nothing.

### Deprecated

- Nothing.

### Removed

- Nothing.

### Fixed

- [#27](https://github.com/zendframework/zend-expressive-router/pull/27) fixes
  the behavior of `Route` to _always_ register `HEAD` and `OPTIONS` as allowed
  methods; this was the original intent of [#24](https://github.com/zendframework/zend-expressive-router/pull/24).

## 1.3.0 - 2016-12-13

### Added

- [#23](https://github.com/zendframework/zend-expressive-router/pull/23) adds a
  new static method on the `RouteResult` class, `fromRoute(Route $route, array
  $params = [])`, for creating a new `RouteResult` instance. It also adds
  `getMatchedRoute()` for retrieving the `Route` instance provided to that
  method. Doing so allows retrieving the list of supported HTTP methods, path,
  and route options from the matched route.

- [#24](https://github.com/zendframework/zend-expressive-router/pull/24) adds
  two new methods to the `Route` class, `implicitHead()` and
  `implicitOptions()`. These can be used by routers or dispatchers to determine
  if a match based on `HEAD` or `OPTIONS` requests was due to the developer
  specifying the methods explicitly when creating the route (the `implicit*()`
  methods will return `false` if explicitly specified).

### Deprecated

- [#23](https://github.com/zendframework/zend-expressive-router/pull/23)
  deprecates `RouteResult::fromRouteMatch()` in favor of the new `fromRoute()`
  method.

### Removed

- Nothing.

### Fixed

- Nothing.

## 1.2.0 - 2016-01-18

### Added

- Nothing.

### Deprecated

- [#5](https://github.com/zendframework/zend-expressive-router/pull/5)
  deprecates both `RouteResultObserverInterface` and
  `RouteResultSubjectInterface`. The changes introduced in
  [zend-expressive #270](https://github.com/zendframework/zend-expressive/pull/270)
  make the system obsolete. The interfaces will be removed in 2.0.0.

### Removed

- Nothing.

### Fixed

- Nothing.

## 1.1.0 - 2015-12-06

### Added

- [#4](https://github.com/zendframework/zend-expressive-router/pull/4) adds
  `RouteResultSubjectInterface`, a complement to `RouteResultObserverInterface`,
  defining the following methods:
  - `attachRouteResultObserver(RouteResultObserverInterface $observer)`
  - `detachRouteResultObserver(RouteResultObserverInterface $observer)`
  - `notifyRouteResultObservers(RouteResult $result)`

### Deprecated

- Nothing.

### Removed

- [#4](https://github.com/zendframework/zend-expressive-router/pull/4) removes
  the deprecation notice from `RouteResultObserverInterface`.

### Fixed

- Nothing.

## 1.0.1 - 2015-12-03

### Added

- Nothing.

### Deprecated

- [#3](https://github.com/zendframework/zend-expressive-router/pull/3) deprecates `RouteResultObserverInterface`, which
  [has been moved to the `Zend\Expressive` namespace and package](https://github.com/zendframework/zend-expressive/pull/206).

### Removed

- Nothing.

### Fixed

- [#1](https://github.com/zendframework/zend-expressive-router/pull/1) fixes the
  coveralls support to trigger after scripts, so the status of the check does
  not make the tests fail. Additionally, ensured that coveralls can receive
  the coverage report!

## 1.0.0 - 2015-12-02

First stable release.

See the [Expressive CHANGELOG](https://github.com/zendframework/zend-expressive/blob/master/CHANGELOG.md]
for a history of changes prior to 1.0.<|MERGE_RESOLUTION|>--- conflicted
+++ resolved
@@ -2,7 +2,6 @@
 
 All notable changes to this project will be documented in this file, in reverse chronological order by release.
 
-<<<<<<< HEAD
 ## 3.0.0 - TBD
 
 ### Added
@@ -157,7 +156,31 @@
 - [#60](https://github.com/zendframework/zend-expressive-router/pull/60) changes
   the behavior of the `RouteResult::getAllowedMethods()` to allow a nullable
   return value; this will return `null` if all methods are allowed.
-=======
+
+### Removed
+
+- [#39](https://github.com/zendframework/zend-expressive-router/pull/39) and
+  [#41](https://github.com/zendframework/zend-expressive-router/pull/41) remove
+  PHP 5.6 and PHP 7.0 support.
+
+- [#48](https://github.com/zendframework/zend-expressive-router/pull/48)
+  removes the method `Zend\Expressive\Router\RouteResult::getMatchedMiddleware()`;
+  the method is no longer necessary, as the class now implements
+  `MiddlewareInterface` and proxies to the underlying route.
+
+- [#58](https://github.com/zendframework/zend-expressive-router/pull/58) removes
+  the following methods from `Route`, as they are no longer used:
+
+  - `implicitHead()`
+  - `implicitOptions()`
+
+### Fixed
+
+- [#53](https://github.com/zendframework/zend-expressive-router/pull/53) fixes
+  logic in the `ImplicitHeadMiddleware` and `ImplicitOptionsMiddleware` classes
+  with regards to how they determine that an implicit `HEAD` or `OPTIONS`
+  request (respectively) has occurred.
+
 ## 2.4.1 - 2018-03-08
 
 ### Added
@@ -171,43 +194,18 @@
   constructor when non-middleware interface implementations are passed for the
   `$middleware` argument. The message not contains the path, HTTP methods, and
   middleware type that were used to create the `Route` instance.
->>>>>>> 88e94fb0
-
-### Deprecated
-
-- Nothing.
-
-### Removed
-
-<<<<<<< HEAD
-- [#39](https://github.com/zendframework/zend-expressive-router/pull/39) and
-  [#41](https://github.com/zendframework/zend-expressive-router/pull/41) remove
-  PHP 5.6 and PHP 7.0 support.
-
-- [#48](https://github.com/zendframework/zend-expressive-router/pull/48)
-  removes the method `Zend\Expressive\Router\RouteResult::getMatchedMiddleware()`;
-  the method is no longer necessary, as the class now implements
-  `MiddlewareInterface` and proxies to the underlying route.
-
-- [#58](https://github.com/zendframework/zend-expressive-router/pull/58) removes
-  the following methods from `Route`, as they are no longer used:
-
-  - `implicitHead()`
-  - `implicitOptions()`
-
-### Fixed
-
-- [#53](https://github.com/zendframework/zend-expressive-router/pull/53) fixes
-  logic in the `ImplicitHeadMiddleware` and `ImplicitOptionsMiddleware` classes
-  with regards to how they determine that an implicit `HEAD` or `OPTIONS`
-  request (respectively) has occurred.
-=======
-- Nothing.
-
-### Fixed
-
-- Nothing.
->>>>>>> 88e94fb0
+
+### Deprecated
+
+- Nothing.
+
+### Removed
+
+- Nothing.
+
+### Fixed
+
+- Nothing.
 
 ## 2.4.0 - 2018-03-08
 
